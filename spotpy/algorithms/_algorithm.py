# -*- coding: utf-8 -*-
'''
Copyright (c) 2015 by Tobias Houska

This file is part of Statistical Parameter Estimation Tool (SPOTPY).

:author: Tobias Houska

This class holds the standards for every algorithm.
'''
from __future__ import absolute_import
from __future__ import division
from __future__ import print_function
from __future__ import unicode_literals


from spotpy import database, objectivefunctions
from spotpy import parameter

import numpy as np
import time
import threading

try:
    is_multiprc_queue = False
    from queue import Queue
except ImportError:
    is_multiprc_queue = True
    from multiprocessing import Queue



class _RunStatistic(object):
    """
    this class checks for each run if the objectivefunction got better and holds the 
    best parameter set.
    Every _algorithm has an object of this class as status.
    Usage:
    status = _RunStatistic()
    status(rep,like,params)

    """

    def __init__(self):
        self.rep = 0
        self.params = None
        self.objectivefunction = -1e308
        self.bestrep = 0
        self.starttime = time.time()
        self.last_print = time.time()
        
        self.repetitions = None

    def __call__(self, rep, objectivefunction, params):
        self.curparmeterset = params
        self.rep+=1
        if type(objectivefunction) == type([]):
            if objectivefunction[0] > self.objectivefunction:
                # Show only the first best objectivefunction when working with
                # more than one objectivefunction
                self.objectivefunction = objectivefunction[0]
                self.params = params
                self.bestrep = self.rep
        else:
            if objectivefunction > self.objectivefunction:
                self.params = params
                self.objectivefunction = objectivefunction
                self.bestrep = self.rep
        self.print_status()

    def print_status(self):
        # get str showing approximate timeleft to end of simulation in H, M, S
        acttime = time.time()
        # Refresh progressbar every two second
        if acttime - self.last_print >= 2:
            avg_time_per_run = (acttime - self.starttime) / (self.rep + 1)
            timestr = time.strftime("%H:%M:%S", time.gmtime(round(avg_time_per_run * (self.repetitions - (self.rep + 1)))))
                    
            text = '%i of %i (best like=%g) est. time remaining: %s' % (self.rep, self.repetitions,
                                                                        self.objectivefunction, timestr)
            print(text)
            self.last_print = time.time()
        
    def __repr__(self):
        return 'Best objectivefunction: %g' % self.objectivefunction


class _algorithm(object):
    """
    Implements an algorithm.

    Input
    ----------
    spot_setup: class
        model: function 
            Should be callable with a parameter combination of the parameter-function 
            and return an list of simulation results (as long as evaluation list)
        parameter: function
            When called, it should return a random parameter combination. Which can 
            be e.g. uniform or Gaussian
        objectivefunction: function 
            Should return the objectivefunction for a given list of a model simulation and 
            observation.
        evaluation: function
            Should return the true values as return by the model.

    dbname: str
        Name of the database where parameter, objectivefunction value and simulation 
        results will be saved.
    dbformat: str
         ram: fast suited for short sampling time. no file will be created and results are saved in an array.
        csv: A csv file will be created, which you can import afterwards.        
    parallel: str
        seq: Sequentiel sampling (default): Normal iterations on one core of your cpu.
        mpc: Multi processing: Iterations on all available cores on your (single) pc
        mpi: Message Passing Interface: Parallel computing on high performance computing clusters, py4mpi needs to be installed
    save_thresholde: float or list
        Compares the given value/list of values with return value/list of values from spot_setup.objectivefunction.
        If the objectivefunction value is higher, the results are saved in the database. If not they are ignored (saves storage).
    db_precision:np.float type
        set np.float16, np.float32 or np.float64 for rounding of floats in the output database
        Default is np.float16
    alt_objfun: str or None, default: 'rmse'
        alternative objectivefunction to be used for algorithm
        * None: the objfun defined in spot_setup.objectivefunction is used
        * any str: if str is found in spotpy.objectivefunctions, 
            this objectivefunction is used, else falls back to None 
            e.g.: 'log_p', 'rmse', 'bias', 'kge' etc.

    """

    def __init__(self, spot_setup, dbname=None, dbformat=None, dbinit=True,
<<<<<<< HEAD
                 parallel='seq', save_sim=True, alt_objfun=None, breakpoint=None, backup_every_rep=100, sim_timeout = None):
=======
                 parallel='seq', save_sim=True, alt_objfun=None, breakpoint=None,
                 backup_every_rep=100, save_threshold=-np.inf, db_precision=np.float16):
>>>>>>> 504663a4
        # Initialize the user defined setup class
        self.setup = spot_setup
        self.model = self.setup.simulation
        # Philipp: Changed from Tobi's version, now we are using both new class defined parameters
        # as well as the parameters function. The new method get_parameters
        # can deal with a missing parameters function
        #
        # For me (Philipp) it is totally unclear why all the samplers should call this function
        # again and again instead of
        # TODO: just storing a definite list of parameter objects here
        self.parameter = self.get_parameters
        self.parnames = self.parameter()['name']

        # Create a type to hold the parameter values using a namedtuple
        self.partype = parameter.get_namedtuple_from_paramnames(
            self.setup, self.parnames)

        # use alt_objfun if alt_objfun is defined in objectivefunctions,
        # else self.setup.objectivefunction
        self.objectivefunction = getattr(
            objectivefunctions, alt_objfun or '', None) or self.setup.objectivefunction
        self.evaluation = self.setup.evaluation()
        self.save_sim = save_sim
        self.dbname = dbname
        self.dbformat = dbformat
        self.db_precision = db_precision
        self.breakpoint = breakpoint
        self.backup_every_rep = backup_every_rep
        self.dbinit = dbinit
<<<<<<< HEAD
        # If value is not None a timeout will set so that the simulation wikk break after sim_timeout seconds without return a value
        self.sim_timeout = sim_timeout
            
=======
        
        self.save_threshold = save_threshold

>>>>>>> 504663a4
        if breakpoint == 'read' or breakpoint == 'readandwrite':
            print('Reading backupfile')
            self.dbinit = False
            self.breakdata = self.read_breakdata(self.dbname)

        # Now a repeater (ForEach-object) is loaded
        # A repeater is a convinent wrapper to repeat tasks
        # We have the same interface for sequential and for parallel tasks
        if parallel == 'seq':
            from spotpy.parallel.sequential import ForEach
        elif parallel == 'mpi':
            from spotpy.parallel.mpi import ForEach
        elif parallel == 'mpc':
            print('Multiprocessing is in still testing phase and may result in errors')
            from spotpy.parallel.mproc import ForEach
<<<<<<< HEAD
            #raise NotImplementedError(
            #    'Sorry, mpc is not available by now. Please use seq or mpi')
        elif parallel == 'umpc':
            print('Multiprocessing is in still testing phase and may result in errors')
            from spotpy.parallel.umproc import ForEach
=======
>>>>>>> 504663a4
        else:
            raise ValueError(
                "'%s' is not a valid keyword for parallel processing" % parallel)

        # This is the repeater for the model runs. The simulate method does the work
        # If you need different tasks, the repeater can be pushed into a "phase" using the
        # setphase function. The simulate method can check the current phase and dispatch work
        # to other functions. This is introduced for sceua to differentiate between burn in and
        # the normal work on the chains
        self.repeat = ForEach(self.simulate)

        # In MPI, this command will do nothing on the master process
        # but the worker processes are going to wait for jobs.
        # Hence the workers will only receive parameters for the
        # simulate function, new calculation phases and the termination
        self.repeat.start()
        self.status = _RunStatistic()

    def __str__(self):
        return '{type}({mtype}(), dbname={dbname}'.format(
            type=type(self).__name__,
            mtype=type(self.setup).__name__,
            dbname=self.dbname)

    def get_parameters(self):
        """
        Returns the parameter array from the setup
        """
        return parameter.get_parameters_array(self.setup)

    def set_repetiton(self, repetitions):
        self.status.repetitions = repetitions
        
    def final_call(self):
        self.repeat.terminate()
        try:
            self.datawriter.finalize()
        except AttributeError:  # Happens if no database was assigned
            pass
        print('End of sampling')
        text = 'Best run at %i of %i (best like=%g) with parameter set:' % (
            self.status.bestrep, self.status.repetitions, self.status.objectivefunction)
        print(text)
        print(self.status.params)
        text = 'Duration:' + str(round((time.time() - self.status.starttime), 2)) + ' s'
        print(text)
    
    def _init_database(self, like, randompar, simulations, chains=1):
        if self.dbinit==True:        
            print('Initialize database...')
            writerclass = getattr(database, self.dbformat)
            
            self.datawriter = writerclass(
                self.dbname, self.parnames, like, randompar, simulations, save_sim=self.save_sim, 
                dbinit=self.dbinit, db_precision=self.db_precision)
            self.dbinit=False
            
    def save(self, like, randompar, simulations, chains=1):

        #try if like is a list of values compare it with save threshold setting
        try: 
            if all(i > j for i, j in zip(like, self.save_threshold)): #Compares list/list
                # Initialize the database if no run was performed so far
                self._init_database(like, randompar, simulations, chains=1)
                self.datawriter.save(like, randompar, simulations, chains=chains)
        #If like value is not a iterable, it is assumed to be a float
        except TypeError: # This is also used if not threshold was set
            try:
                if like>self.save_threshold: #Compares float/float
                    # Initialize the database if no run was performed so far
                    self._init_database(like, randompar, simulations, chains=1)        
                    self.datawriter.save(like, randompar, simulations, chains=chains)
            except TypeError:# float/list would result in an error, because it does not make sense
                if like[0]>self.save_threshold: #Compares list/float
                    # Initialize the database if no run was performed so far
                    self._init_database(like, randompar, simulations, chains=1)        
                    self.datawriter.save(like, randompar, simulations,
                                         chains=chains)

    def read_breakdata(self, dbname):
        ''' Read data from a pickle file if a breakpoint is set.
            Reason: In case of incomplete optimizations, old data can be restored. '''
        import pickle
        with open(dbname+'.break', 'rb') as breakfile:
            return pickle.load(breakfile)

    def write_breakdata(self, dbname, work):
        ''' Write data to a pickle file if a breakpoint has been set.'''
        import pickle
        with open(str(dbname)+'.break', 'wb') as breakfile:
            pickle.dump(work, breakfile)

    def getdata(self):
        if self.dbformat == 'ram':
            return self.datawriter.data
        if self.dbformat == 'csv':
            return np.genfromtxt(self.dbname + '.csv', delimiter=',', names=True)#[1:]
        if self.dbformat == 'sql':
            return self.datawriter.getdata()
        if self.dbformat == 'noData':
            return self.datawriter.getdata()

    def postprocessing(self, rep, randompar, simulation, chains=1, save=True, negativlike=False):
        like = self.getfitness(simulation=simulation, params=randompar)
        # Save everything in the database, if save is True
        # This is needed as some algorithms just want to know the fitness,
        # before they actually save the run in a database (e.g. sce-ua)
        if save is True:
            if negativlike is True:
                self.save(-like, randompar, simulations=simulation, chains=chains)              
                self.status(rep, -like, randompar)
            else:
                self.save(like, randompar, simulations=simulation, chains=chains)
                self.status(rep, like, randompar)
        if type(like)==type([]):
            return like[0]
        else:        
            return like
    
    
    def getfitness(self, simulation, params):
        """
        Calls the user defined spot_setup objectivefunction
        """
        try:
            #print('Using parameters in fitness function')
            return self.objectivefunction(evaluation=self.evaluation, simulation=simulation, params = (params,self.parnames))

        except TypeError: # Happens if the user does not allow to pass parameter in the spot_setup.objectivefunction
            #print('Not using parameters in fitness function')            
            return self.objectivefunction(evaluation=self.evaluation, simulation=simulation)
    
    def simulate(self, id_params_tuple):
        """This is a simple wrapper of the model, returning the result together with
        the run id and the parameters. This is needed, because some parallel things
        can mix up the ordering of runs
        """
        id, params = id_params_tuple
<<<<<<< HEAD

        def model_layer(q,arg):
            q.put(self.model(arg))




        que = Queue()
        sim_thread = threading.Thread(target=model_layer, args=(que, params))
        sim_thread.daemon = True
        sim_thread.start()

        if is_multiprc_queue :
            time.sleep(1.0/1000.0)

        # If self.sim_timeout is not None the self.model will break after self.sim_timeout seconds
        sim_thread.join(self.sim_timeout)

        model_result = [np.NAN]
        if not que.empty():
            model_result = que.get()
        return id, params, model_result
=======
        # Call self.model with a namedtuple instead of another sequence
        return id, params, self.model(self.partype(*params))
>>>>>>> 504663a4
<|MERGE_RESOLUTION|>--- conflicted
+++ resolved
@@ -12,11 +12,8 @@
 from __future__ import division
 from __future__ import print_function
 from __future__ import unicode_literals
-
-
 from spotpy import database, objectivefunctions
 from spotpy import parameter
-
 import numpy as np
 import time
 import threading
@@ -130,12 +127,8 @@
     """
 
     def __init__(self, spot_setup, dbname=None, dbformat=None, dbinit=True,
-<<<<<<< HEAD
-                 parallel='seq', save_sim=True, alt_objfun=None, breakpoint=None, backup_every_rep=100, sim_timeout = None):
-=======
                  parallel='seq', save_sim=True, alt_objfun=None, breakpoint=None,
-                 backup_every_rep=100, save_threshold=-np.inf, db_precision=np.float16):
->>>>>>> 504663a4
+                 backup_every_rep=100, save_threshold=-np.inf, db_precision=np.float16,sim_timeout = None):
         # Initialize the user defined setup class
         self.setup = spot_setup
         self.model = self.setup.simulation
@@ -165,15 +158,11 @@
         self.breakpoint = breakpoint
         self.backup_every_rep = backup_every_rep
         self.dbinit = dbinit
-<<<<<<< HEAD
+
         # If value is not None a timeout will set so that the simulation wikk break after sim_timeout seconds without return a value
         self.sim_timeout = sim_timeout
-            
-=======
-        
         self.save_threshold = save_threshold
 
->>>>>>> 504663a4
         if breakpoint == 'read' or breakpoint == 'readandwrite':
             print('Reading backupfile')
             self.dbinit = False
@@ -189,14 +178,11 @@
         elif parallel == 'mpc':
             print('Multiprocessing is in still testing phase and may result in errors')
             from spotpy.parallel.mproc import ForEach
-<<<<<<< HEAD
             #raise NotImplementedError(
             #    'Sorry, mpc is not available by now. Please use seq or mpi')
         elif parallel == 'umpc':
             print('Multiprocessing is in still testing phase and may result in errors')
             from spotpy.parallel.umproc import ForEach
-=======
->>>>>>> 504663a4
         else:
             raise ValueError(
                 "'%s' is not a valid keyword for parallel processing" % parallel)
@@ -335,13 +321,10 @@
         can mix up the ordering of runs
         """
         id, params = id_params_tuple
-<<<<<<< HEAD
-
-        def model_layer(q,arg):
-            q.put(self.model(arg))
-
-
-
+
+        def model_layer(q,params):
+            # Call self.model with a namedtuple instead of another sequence
+            q.put(self.model(self.partype(*params)))
 
         que = Queue()
         sim_thread = threading.Thread(target=model_layer, args=(que, params))
@@ -357,8 +340,4 @@
         model_result = [np.NAN]
         if not que.empty():
             model_result = que.get()
-        return id, params, model_result
-=======
-        # Call self.model with a namedtuple instead of another sequence
-        return id, params, self.model(self.partype(*params))
->>>>>>> 504663a4
+        return id, params, model_result