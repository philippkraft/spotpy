# -*- coding: utf-8 -*-
'''

:author: Patrick Lauer

This class holds the Fitness Scaled Chaotic Artificial Bee Colony(FSCABC) algorithm, based on Zhang (2011):

Yudong Zhang, Lenan Wu, and Shuihua Wang. “Magnetic Resonance Brain Image Classification by an Improved Artificial Bee Colony Algorithm.” Progress In Electromagnetics Research 116. EMW Publishing: 65–79. 2011

Yudong Zhang, Lenan Wu, and Shuihua Wang. “UCAV Path Planning by Fitness-Scaling Adaptive Chaotic Particle Swarm Optimization.” Mathematical Problems in Engineering 2013. Hindawi Publishing Corporation. 2013

'''
from __future__ import absolute_import
from __future__ import division
from __future__ import print_function
from __future__ import unicode_literals
from ._algorithm import _algorithm
import numpy as np
import time
import random



class fscabc(_algorithm):
    '''
    Implements the FSCABC algorithm from Zhang (2011).

    Input
    ----------
    spot_setup: class
        model: function 
            Should be callable with a parameter combination of the parameter-function 
            and return an list of simulation results (as long as evaluation list)
        parameter: function
            When called, it should return a random parameter combination. Which can 
            be e.g. uniform or Gaussian
        objectivefunction: function 
            Should return the objectivefunction for a given list of a model simulation and 
            observation.
        evaluation: function
            Should return the true values as return by the model.

    dbname: str
        * Name of the database where parameter, objectivefunction value and simulation results will be saved.

    dbformat: str
        * ram: fast suited for short sampling time. no file will be created and results are saved in an array.
        * csv: A csv file will be created, which you can import afterwards.        

    parallel: str
        * seq: Sequentiel sampling (default): Normal iterations on one core of your cpu.
        * mpc: Multi processing: Iterations on all available cores on your cpu (recommended for windows os).
        * mpi: Message Passing Interface: Parallel computing on cluster pcs (recommended for unix os).

    save_sim: boolean
        *True:  Simulation results will be saved
        *False: Simulationt results will not be saved
     '''

<<<<<<< HEAD
    def __init__(self, spot_setup, dbname=None, dbformat=None, parallel='seq', save_sim=True, breakpoint=None, backup_every_rep=100,sim_timeout=None):

        _algorithm.__init__(self, spot_setup, dbname=dbname,
                            dbformat=dbformat, parallel=parallel, save_sim=save_sim, breakpoint=breakpoint, backup_every_rep=backup_every_rep,sim_timeout=sim_timeout)
=======
    def __init__(self, spot_setup, dbname=None, dbformat=None, parallel='seq', save_sim=True, breakpoint=None, 
                 backup_every_rep=100, save_threshold=-np.inf):

        _algorithm.__init__(self, spot_setup, dbname=dbname,
                            dbformat=dbformat, parallel=parallel, save_sim=save_sim, 
                            breakpoint=breakpoint, backup_every_rep=backup_every_rep,
                           save_threshold=save_threshold)
>>>>>>> 504663a4

    def mutate(self, r):
        x = 4 * r * (1 - r)
        return x


    def sample(self, repetitions, eb=48, a=(1 / 10), peps=0.0001, kpow=5, ownlimit=False, limit=24):
        """


        Parameters
        ----------
        repetitions: int
            maximum number of function evaluations allowed during optimization
        eb: int
            number of employed bees (half of population size)
        a: float
            mutation factor
        peps: float
            convergence criterion    
        kpow: float
            exponent for power scaling method
        ownlimit: boolean
            determines if an userdefined limit is set or not
        limit: int
            sets the limit for scout bee phase
        breakpoint: None, 'write', 'read' or 'readandwrite'
            None does nothing, 'write' writes a breakpoint for restart as specified in backup_every_rep, 'read' reads a breakpoint file with dbname + '.break', 'readandwrite' does both
        backup_every_rep: int
            writes a breakpoint after every generation, if more at least the specified number of samples are carried out after writing the last breakpoint
        """
        print('Starting the FSCABC algotrithm with '+str(repetitions)+ ' repetitions...')
        self.set_repetiton(repetitions)
        # Initialize the progress bar
        starttime = time.time()
        intervaltime = starttime
        # Initialize FSCABC parameters:
        randompar = self.parameter()['random']
        self.nopt = randompar.size
        random.seed()
        lastbackup=0
        if ownlimit == True:
            self.limit = limit
        else:
            self.limit = eb
        lb, ub = self.parameter()['minbound'], self.parameter()['maxbound']
        # Generate chaos
        r = 0.25
        while r == 0.25 or r == 0.5 or r == 0.75:
            r = random.random()
            
        icall = 0
        gnrng = 1e100
        # and criter_change>pcento:

        if self.breakpoint == 'read' or self.breakpoint == 'readandwrite':
            data_frombreak = self.read_breakdata(self.dbname)
            icall = data_frombreak[0]
            work = data_frombreak[1]
            gnrng = data_frombreak[2]
            r = data_frombreak[3]
            acttime = time.time()
            # Here database needs to be reinvoked
        elif self.breakpoint is None or self.breakpoint == 'write':
            # Initialization
            work = []
            # Calculate the objective function
            param_generator = (
                (rep, self.parameter()['random']) for rep in range(eb))
            for rep, randompar, simulations in self.repeat(param_generator):
                # Calculate fitness
                like = self.postprocessing(rep, randompar, simulations)
                #like = self.objectivefunction(
                #    evaluation=self.evaluation, simulation=simulations)

                # Save everything in the database
                #self.save(like, randompar, simulations=simulations)
                
                # Update status information (always do that after saving)
                #self.status(rep, like, randompar)

                c = 0
                p = 0
                # (fit_x,x,fit_v,v,limit,normalized fitness)
                work.append([like, randompar, like, randompar, c, p])
                # Progress bar
                #acttime = time.time()
                # get str showing approximate timeleft to end of simulation in H,
                # M, S
#                timestr = time.strftime("%H:%M:%S", time.gmtime(round(((acttime - starttime) /
#                                                                    (rep + 1)) * (repetitions - (rep + 1)))))
                # Refresh progressbar every second
#                if acttime - intervaltime >= 2:
#                    text = '%i of %i (best like=%g) est. time remaining: %s' % (rep, repetitions,
#                                                                                self.status.objectivefunction, timestr)
#                    print(text)
#                    intervaltime = time.time()


        #Bee Phases
        while icall < repetitions and gnrng > peps:
            # Employed bee phase
            # Generate new input parameters
            for i, val in enumerate(work):
                k = i
                while k == i:
                    k = random.randint(0, (eb - 1))
                j = random.randint(0, (self.nopt - 1))
                work[i][3][j] = work[i][1][j] + \
                    random.uniform(-a, a) * (work[i][1][j] - work[k][1][j])
                if work[i][3][j] < lb[j]:
                    work[i][3][j] = lb[j]
                if work[i][3][j] > ub[j]:
                    work[i][3][j] = ub[j]
                '''
                #Scout bee phase
                if work[i][4] >= self.limit:
                    work[i][3]=self.parameter()['random']
                    work[i][4]=0
                '''
            # Calculate the objective function
            param_generator = ((rep, work[rep][3]) for rep in range(eb))
            for rep, randompar, simulations in self.repeat(param_generator):
                # Calculate fitness
                clike = self.postprocessing(icall, randompar, simulations, chains=1)
                #clike = self.objectivefunction(
                #    evaluation=self.evaluation, simulation=simulations)
                if clike > work[rep][0]:
                    work[rep][1] = work[rep][3]
                    work[rep][0] = clike
                    work[rep][4] = 0
                else:
                    work[rep][4] = work[rep][4] + 1
                
                # Save everything in the database
                #self.save(
                #    clike, work[rep][3], simulations=simulations, chains=icall)
                
                # Update status information (always do that after saving)
                #self.status(rep, work[rep][0], work[rep][1])
                icall += 1
            # Fitness scaling
            bn = []
            csum = 0
            work.sort(key=lambda item: item[0])
            for i, val in enumerate(work):
                work[i][5] = i**kpow
                csum = work[i][5] + csum
            for i, val in enumerate(work):
                work[i][5] = work[i][5] / csum
                bn.append(work[i][5])
            bounds = np.cumsum(bn)
        # Onlooker bee phase
            # Roulette wheel selection
            for i, val in enumerate(work):
                pn = random.uniform(0, 1)
                k = i
                while k == i:
                    k = random.randint(0, eb - 1)
                for t, vol in enumerate(bounds):
                    if bounds[t] - pn >= 0:
                        z = t
                        break
                j = random.randint(0, (self.nopt - 1))
            # Generate new input parameters
                work[i][3][j] = work[z][1][j] + \
                    random.uniform(-a, a) * (work[z][1][j] - work[k][1][j])
                if work[i][3][j] < lb[j]:
                    work[i][3][j] = lb[j]
                if work[i][3][j] > ub[j]:
                    work[i][3][j] = ub[j]
            # Calculate the objective function
            param_generator = ((rep, work[rep][3]) for rep in range(eb))
            for rep, randompar, simulations in self.repeat(param_generator):
                # Calculate fitness
                clike = self.postprocessing(icall, randompar, simulations, chains=2)
                #clike = self.objectivefunction(
                #    evaluation=self.evaluation, simulation=simulations)
                if clike > work[rep][0]:
                    work[rep][1] = work[rep][3]
                    work[rep][0] = clike
                    work[rep][4] = 0
                else:
                    work[rep][4] = work[rep][4] + 1
                #self.status(rep, work[rep][0], work[rep][1])
                #self.save(
                #    clike, work[rep][3], simulations=simulations, chains=icall)
                icall += 1
        # Scout bee phase
            for i, val in enumerate(work):
                if work[i][4] >= self.limit:
                    for g, bound in enumerate(ub):
                        r = self.mutate(r)
                        work[i][1][g] = lb[g] + r * (ub[g] - lb[g])
                    work[i][4] = 0
                    t, work[i][0], simulations = self.simulate(
                        (icall, work[i][1]))
                    clike = self.postprocessing(icall, randompar, simulations, chains=3)
                    #clike = self.objectivefunction(
                    #    evaluation=self.evaluation, simulation=simulations)
                    #self.save(
                    #    clike, work[rep][3], simulations=simulations, chains=icall)
                    work[i][0] = clike
                    icall += 1
            gnrng = -self.status.objectivefunction
            #text = '%i of %i (best like=%g)' % (
            #    icall, repetitions, self.status.objectivefunction)
            #print(text)
            if self.breakpoint == 'write' or self.breakpoint == 'readandwrite'\
                    and icall >= lastbackup+self.backup_every_rep:
                work = (icall, work, gnrng, r)
                self.write_breakdata(self.dbname, work)
                lastbackup = icall
            if icall >= repetitions:
                print('*** OPTIMIZATION SEARCH TERMINATED BECAUSE THE LIMIT')
                print('ON THE MAXIMUM NUMBER OF TRIALS ')
                print(repetitions)
                print('HAS BEEN EXCEEDED.')

            if gnrng < peps:
                print(
                    'THE POPULATION HAS CONVERGED TO A PRESPECIFIED SMALL PARAMETER SPACE')
        self.final_call()
<|MERGE_RESOLUTION|>--- conflicted
+++ resolved
@@ -57,20 +57,14 @@
         *False: Simulationt results will not be saved
      '''
 
-<<<<<<< HEAD
-    def __init__(self, spot_setup, dbname=None, dbformat=None, parallel='seq', save_sim=True, breakpoint=None, backup_every_rep=100,sim_timeout=None):
-
-        _algorithm.__init__(self, spot_setup, dbname=dbname,
-                            dbformat=dbformat, parallel=parallel, save_sim=save_sim, breakpoint=breakpoint, backup_every_rep=backup_every_rep,sim_timeout=sim_timeout)
-=======
+
     def __init__(self, spot_setup, dbname=None, dbformat=None, parallel='seq', save_sim=True, breakpoint=None, 
-                 backup_every_rep=100, save_threshold=-np.inf):
+                 backup_every_rep=100, save_threshold=-np.inf,sim_timeout=None):
 
         _algorithm.__init__(self, spot_setup, dbname=dbname,
                             dbformat=dbformat, parallel=parallel, save_sim=save_sim, 
                             breakpoint=breakpoint, backup_every_rep=backup_every_rep,
-                           save_threshold=save_threshold)
->>>>>>> 504663a4
+                           save_threshold=save_threshold,sim_timeout=sim_timeout)
 
     def mutate(self, r):
         x = 4 * r * (1 - r)
