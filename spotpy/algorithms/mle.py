--- conflicted
+++ resolved
@@ -45,21 +45,15 @@
         *False: Simulationt results will not be saved
      '''
 
-<<<<<<< HEAD
-    def __init__(self, spot_setup, dbname=None, dbformat=None, parallel='seq', save_sim=True,sim_timeout=None):
-=======
-    def __init__(self, spot_setup, dbname=None, dbformat=None, parallel='seq', save_sim=True, save_threshold=-np.inf):
->>>>>>> 504663a4
+    def __init__(self, spot_setup, dbname=None, dbformat=None, parallel='seq', save_sim=True, save_threshold=-np.inf,
+                 sim_timeout=None):
         if parallel != 'seq':
             raise Exception('ERROR: Please set parallel=seq as MLE is only useable in sequetial mode')
-        
+
         _algorithm.__init__(self, spot_setup, dbname=dbname,
-<<<<<<< HEAD
-                            dbformat=dbformat, parallel=parallel, save_sim=save_sim,sim_timeout=sim_timeout)
-=======
-                            dbformat=dbformat, parallel=parallel, save_sim=save_sim,
-                           save_threshold=save_threshold)
->>>>>>> 504663a4
+                            dbformat=dbformat, parallel=parallel, save_sim=save_sim, save_threshold=save_threshold,
+                            sim_timeout=sim_timeout)
+
 
     def check_par_validity(self, par):
         if len(par) == len(self.min_bound) and len(par) == len(self.max_bound):
