--- conflicted
+++ resolved
@@ -74,8 +74,6 @@
     params = '\n'.join(' - {p}'.format(p=unicode(p)) for p in get_parameters_from_setup(obj))
     parts = [cname, '=' * len(cname), mdoc, 'Parameters:', '-' * 11, params]
     return '\n'.join(parts)
-<<<<<<< HEAD
-=======
 
 
 if sys.version_info > (3, 5):
@@ -221,4 +219,3 @@
             param_caption = _as_rst_caption('Parameters', '-')
             params = '\n'.join('#. **{p.name}:** {p}'.format(p=p) for p in get_parameters_from_setup(obj))
             return cname + mdoc + param_caption + params
->>>>>>> 192ca1a4
