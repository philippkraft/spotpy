--- conflicted
+++ resolved
@@ -83,15 +83,12 @@
 
 
     def _as_rst_caption(s, caption_sign):
-<<<<<<< HEAD
-=======
         """
         Marks text as a section caption
         :param s: String to be marked as caption
         :param caption_sign: Sign for the caption, eg. =, -, #, ~
         :return: The string as rst caption
         """
->>>>>>> 528ba9fd
         s = unicode(s)
         return s + '\n' + caption_sign * len(s) + '\n\n'
 
@@ -103,33 +100,6 @@
             if isinstance(setup_or_sampler, _algorithm):
                 self.setup = setup_or_sampler.setup
                 self.sampler = setup_or_sampler
-<<<<<<< HEAD
-                self.rst_text = self._sampler_text()
-            else:
-                self.setup = setup_or_sampler
-                self.sampler = None
-                self.rst_text = ''
-
-            if self.setup:
-                self.rst_text += self._setup_text()
-
-        def add_rst(self, extra):
-            """
-
-            :param extra:
-            :return:
-            """
-            self.rst_text += extra
-
-        def __str__(self):
-            if sys.version_info.major < 3:
-                return self.rst_text.encode('utf-8', errors='ignore')
-            else:
-                return self.rst_text
-
-        def __unicode__(self):
-            return self.rst_text
-=======
                 self.rst_text = [self._sampler_text()]
             else:
                 self.setup = setup_or_sampler
@@ -162,7 +132,6 @@
         def __str__(self):
             return '\n'.join(self.rst_text)
 
->>>>>>> 528ba9fd
 
         css = """
             body, table, div, p, dl {
@@ -220,11 +189,7 @@
                 raise NotImplementedError('The docutils package needs to be installed')
             args = {'input_encoding': 'unicode',
                     'output_encoding' : 'unicode'}
-<<<<<<< HEAD
-            res = publish_string(source=self.rst_text,
-=======
             res = publish_string(source='\n'.join(self.rst_text),
->>>>>>> 528ba9fd
                                  writer_name='html5',
                                  settings_overrides=args)
             style_idx = res.index('</style>')
@@ -235,12 +200,8 @@
 
         def show_in_browser(self, filename=None, css=None):
             """
-<<<<<<< HEAD
-            Writes the content as html to disk
-=======
             Writes the content as html to disk and opens a browser showing the result
 
->>>>>>> 528ba9fd
             :param filename: The html filename, if None use <setup class name>.html
             :param css: A style string, if None the default style is used
             """
@@ -251,13 +212,10 @@
             webbrowser.open_new_tab(path.as_uri())
 
         def _sampler_text(self):
-<<<<<<< HEAD
-=======
             """
             Generates the rst for the sampler
             :return:
             """
->>>>>>> 528ba9fd
             obj = self.sampler
             cname = _as_rst_caption(type(obj).__name__, '=')
             s = [
@@ -270,13 +228,10 @@
             return cname + _getdoc(obj).strip('\n') + '\n\n' + '\n'.join(s)
 
         def _setup_text(self):
-<<<<<<< HEAD
-=======
             """
             Generates the rst for the setup
             :return:
             """
->>>>>>> 528ba9fd
             # Get class name
             obj = self.setup
             cname = _as_rst_caption(type(obj).__name__, '=')
