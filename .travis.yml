language: python
python:
  #- "2.7"
  #- "3.5"
  - "3.6"
  - "3.7"

# this ubuntu distribution has sure the libopenmpi-dev packages available
dist: bionic

# command to install dependencies
install:
  - sudo apt-get update
  - sudo apt install libopenmpi-dev openmpi-bin
  - pip install mpi4py
  - python setup.py install
  - pip install coveralls
  - pip install pathos
  - pip install numpy
  - pip install matplotlib
  - pip install pandas
  - pip install scipy
  - pip install click
  - pip install deap
  # Need to force pytest-cov to v2.6 as current version (2.6.1) is deprecated and pytest:3.10.1
  - pip install pytest==3.10.1 pytest-pep8 pytest-cov==2.6
  # Use docutils to generate html describe
  - pip install docutils
  - pip install numba
  - pip install tables


script:
  - pip uninstall spotpy -y
<<<<<<< HEAD
  - py.test  spotpy/unittests/test_* --cov spotpy --cov-report term-missing -v
  - python spotpy/examples/tutorial_fast_hymod.py
  #- cd spotpy/examples/hymod_exe/ && ./hymod
  - mpirun -c 2 python spotpy/examples/dds/dds_parallel.py 10
=======
  - py.test  tests/test_* --cov spotpy --cov-report term-missing -v
  - mpirun -c 4 python spotpy/examples/dds/dds_parallel.py 100

>>>>>>> cad9922a
after_success:
  - coveralls<|MERGE_RESOLUTION|>--- conflicted
+++ resolved
@@ -32,15 +32,8 @@
 
 script:
   - pip uninstall spotpy -y
-<<<<<<< HEAD
-  - py.test  spotpy/unittests/test_* --cov spotpy --cov-report term-missing -v
-  - python spotpy/examples/tutorial_fast_hymod.py
-  #- cd spotpy/examples/hymod_exe/ && ./hymod
-  - mpirun -c 2 python spotpy/examples/dds/dds_parallel.py 10
-=======
   - py.test  tests/test_* --cov spotpy --cov-report term-missing -v
   - mpirun -c 4 python spotpy/examples/dds/dds_parallel.py 100
-
->>>>>>> cad9922a
+  
 after_success:
   - coveralls